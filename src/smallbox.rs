--- conflicted
+++ resolved
@@ -688,18 +688,17 @@
         assert_eq!(cellbox.get(), 1);
     }
 
-<<<<<<< HEAD
     #[pollster::test]
     async fn test_future() {
         let boxed_fut: SmallBox<_, S1> = SmallBox::new(async { 123 });
         assert_eq!(boxed_fut.await, 123);
-=======
+    }
+
     #[test]
     fn test_variance() {
         #[allow(dead_code)]
         fn test<'short, 'long: 'short>(val: SmallBox<&'long str, S1>) -> SmallBox<&'short str, S1> {
             val
         }
->>>>>>> eb4dfc39
     }
 }